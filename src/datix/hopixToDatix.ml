module Source = Hopix
module S = Source.AST
module Target = Datix
module T = Target.AST
open Position

(** A closure compilation environment relates an identifier to the way
    it is accessed in the compiled version of the function's
    body.

    Indeed, consider the following example. Imagine that the following
    function is to be compiled:

    fun x -> x + y

    In that case, the closure compilation environment will
    contain:

    x -> x
    y -> "the code that extract the value of y from the closure environment"

    Indeed, "x" is a local variable that can be accessed directly in
    the compiled version of this function's body whereas "y" is a free
    variable whose value must be retrieved from the closure's
    environment.

*)
type closure_environment = {
  variables  : (S.identifier * S.expression) list;
}

let empty_environment = {
  variables = [];
}

let lookup_environment env x =
  List.assoc x env.variables

let bind env x e = {
  variables = (x, e) :: env.variables
}

let bind_local env x =
  bind env x (S.Variable x)

(** We do not try to produce a well-typed compiled program.
    Therefore, we put a dummy type at every place where a type
    is required.
*)
let tydummy = T.(TyIdentifier (TId "d"))

(** There is no need for a global environment for this
    compilation pass. *)
type environment = ()

let initial_environment _ = ()

(** [fresh_var ?prefix ()] produces a fresh identifier starting
    with prefix. (prefix = "x" is the default value of prefix if
    unspecified.) *)
let fresh_var =
  let c = ref 0 in
  fun ?(prefix="x") () -> incr c; S.Id (prefix ^ string_of_int !c)

let fresh_env_var =
  fresh_var ~prefix:"_env"

let fresh_vars =
  let rec aux accu i =
    if i = 0 then accu else aux (fresh_var () :: accu) (pred i)
  in
  aux []

type application_kind =
  | PrimitiveApplication of HopixAST.identifier * HopixAST.expression located list
  | GeneralApplication of HopixAST.expression located * HopixAST.expression located

(** [classify_application e] determines if the application [e] is
    a primitive application or a general application. *)
let classify_application e =
  match e with
    | S.Apply (e1, e2) ->
      begin  match Position.value e1 with
        | S.Apply (e0, e1') ->
          begin match Position.value e0 with
            | S.Variable (S.Id x) when S.is_binary_primitive x ->
              PrimitiveApplication (S.Id x, [e1'; e2])
            | _ ->
              GeneralApplication (e1, e2)
          end
        | _ ->
          GeneralApplication (e1, e2)
      end
    | _ ->
      assert false (* By precondition. *)

let locate = Position.with_pos

(** [applys pos f [e1; ...; eN]] builds a chain of applications corresponding
    to [f e1 ... eN]. *)
let applys pos f es =
  let rec aux = S.(function
    | [] ->
      locate pos (Variable f)
    | e :: es ->
      locate pos (Apply (aux es, e)))
  in
  Position.value (aux (List.rev es))


(** [closure_conversion p] turns a Hopix program [p] that contains
    anonymous functions into a Hopix program [p'] where each anonymous
    function has been changed into a closure, that is a pair
    consisting in an environment and a closed anonymous function. (A
    function is closed if it does not contain any free variables). *)
let closure_conversion : HopixAST.t -> HopixAST.t = HopixAST.(

  let located f x = Position.(map (f (position x)) x) in

  (** [proj pos what idx n] is the code that extracts from [what] the
      component [idx] of a tuple of size [n]. *)
  let proj pos what idx over =
       failwith "Student! This is your job!45"
  in


  let rec program p =
    List.map (located definition) p

  and pattern p =
    failwith  "pattern"

  and definition pos = function
  | DefineValue (p, e) ->
     T.DefineValue (pattern p, expression pos (Position.value e))

  | DefineType (tid, tdef) ->
       failwith "Student! This is your job!47"

  and expression' env e =
    expression_aux env (Position.position e) (Position.value e)

  and expression e =
    expression_aux empty_environment e

  (** [expression_aux env pos e] translates an expression [e]
      into a compiled expression [e]. If [e] is inside the
      body of a function then [env] is not empty and contains
      the compiled code for the identifier occurring in [e]. *)
  and expression_aux env pos = function
  | Literal (LInt l) ->
     locate pos (T.Literal (T.LInt l))

  | Variable (Id x) ->
     locate pos (T.Variable (T.Id x))

  | Define (p, e1, e2) ->
     let p = pattern p in
     let e1 = expression' env e1 in
     let e2 = expression' env e2 in
     locate pos (T.Define (p, e1, e2))

  | Tuple es ->
     locate pos (T.Tuple (List.map (expression' env) es))

  | Record rs ->
       failwith "Student! This is your job!52"

  | RecordField (e, f) ->
       failwith "Student! This is your job!53"

  | TaggedValues (k, es) ->
       failwith "Student! This is your job!54"

  | IfThenElse (a, b, c) ->
       failwith "Student! This is your job!55"

  | Case (e, bs) ->
       failwith "Student! This is your job!56"

<<<<<<< HEAD
  | Apply (e1, e2) ->
       failwith "Student! This is your job!57"
=======
  | Apply (e1, e2) as e ->
       failwith "Student! This is your job!"
>>>>>>> 98e69781

  | Fun ((x, ty), e) as l ->
       failwith "Student! This is your job!58"

  | RecFuns rfs ->
<<<<<<< HEAD
       failwith "Student! This is your job!59"
=======
       failwith "Student! This is your job!"
    (**

          rec f0 = fun y1 -> e1 and ... and fN = fun yN -> eN

       is compiled into:

          let e = (dummyf1, ..., dummyfN, x1, .., xM) in
          let f0 = (e, fun env y1 -> C[e0]) in
          ...
          let fN = (e, fun env yN -> C[eN]) in
          e[0] <- f0;
          ...
          e[N] <- fN;
          (f0, ..., fN)

       where :

       - dummyfI are dummy values put temporarily at the location where
         the final closures will be stored ;

       - x1 ... XM are all the free variables of the mutually
         recursive functions (minus the names of the currently
         defined functions).

       - C[.] is a recursive call to the closure conversion function
         (with the appropriate environment).

    *)

>>>>>>> 98e69781

  and branch env (Branch (p, e)) =
       failwith "Student! This is your job!60"

  and bind_pattern env p =
       failwith "Student! This is your job!61"


  in
  program
)

(** [hoist p] returns a Datix program from a closed Hopix program [p].

    It goes through [p] to give a name to every anonymous function.
    These functions are defined at toplevel in the target Datix
    programs.
*)
let hoist : HopixAST.t -> DatixAST.t =
  fun p ->
<<<<<<< HEAD
       failwith "Student! This is your job!62"
=======
    let located f x = Position.(map (f (position x)) x) in
    let locate = Position.with_pos in

    (** We store the newly defined functions in a list of declarations. *)
    let function_counter = ref 0 in
    let function_definitions = ref [] in
    let push_new_function pos xs e =
      let fid = incr function_counter; T.FunId ("_f" ^ string_of_int !function_counter) in
      let fdef = T.DefineFunction (locate pos fid, xs, None, e) in
      function_definitions := locate pos fdef :: !function_definitions;
      fid
    in

    let rec program p =
      (** We first translate the definition of the input program... *)
      let pc = List.(flatten (map definition p)) in
      (** ... and we put the newly defined functions in the preamble. *)
      !function_definitions
      @ pc

    and definition e =
      let pos = Position.position e in
      match Position.value e with
      | S.DefineValue (p, e) ->
           failwith "Student! This is your job!"

      | S.DefineType (tid, tdef) ->
           failwith "Student! This is your job!"

    and expression e =
      expression_aux e

  (** [expression_aux pos e] translates an expression [e]
      into a compiled expression [e]. *)
    and expression_aux pos = function
      | S.Literal l ->
          failwith "Student! This is your job!"

      | S.Variable (S.Id x) ->
         failwith "Student! This is your job!"

      | S.Define (p, e1, e2) ->
           failwith "Student! This is your job!"

      | S.Tuple es ->
           failwith "Student! This is your job!"

      | S.Record rs ->
           failwith "Student! This is your job!"

      | S.RecordField (e, S.Label f) ->
          failwith "Student! This is your job!"

      | S.TaggedValues (S.Constructor k, es) ->
          failwith "Student! This is your job!"

      | S.IfThenElse (a, b, c) ->
       failwith "Student! This is your job!"

      | S.Case (e, bs) ->
          failwith "Student! This is your job!"

      | S.Apply (e1, e2) as e ->
          failwith "Student! This is your job!"

      | S.Fun ((env, _), e) ->
           failwith "Student! This is your job!"

      | S.RecFuns rfs ->
           failwith "Student! This is your job!"


  and literal = function
    | S.LInt l ->
      T.LInt l

  and branch (S.Branch (p, e)) =
       failwith "Student! This is your job!"

  and pattern pos p =
       failwith "Student! This is your job!"
>>>>>>> 98e69781

  and identifier (S.Id x) = T.Id x

  in
  program p

let translate p env =
  let closed_p = closure_conversion p in
  (** To see the result of closure conversion:
  print_endline ("CC: " ^ Hopix.print_ast closed_p ^ "\n");
  flush stdout;
  *)
  (hoist closed_p, ())<|MERGE_RESOLUTION|>--- conflicted
+++ resolved
@@ -178,21 +178,13 @@
   | Case (e, bs) ->
        failwith "Student! This is your job!56"
 
-<<<<<<< HEAD
-  | Apply (e1, e2) ->
-       failwith "Student! This is your job!57"
-=======
   | Apply (e1, e2) as e ->
        failwith "Student! This is your job!"
->>>>>>> 98e69781
 
   | Fun ((x, ty), e) as l ->
        failwith "Student! This is your job!58"
 
   | RecFuns rfs ->
-<<<<<<< HEAD
-       failwith "Student! This is your job!59"
-=======
        failwith "Student! This is your job!"
     (**
 
@@ -223,8 +215,6 @@
 
     *)
 
->>>>>>> 98e69781
-
   and branch env (Branch (p, e)) =
        failwith "Student! This is your job!60"
 
@@ -244,9 +234,6 @@
 *)
 let hoist : HopixAST.t -> DatixAST.t =
   fun p ->
-<<<<<<< HEAD
-       failwith "Student! This is your job!62"
-=======
     let located f x = Position.(map (f (position x)) x) in
     let locate = Position.with_pos in
 
@@ -328,7 +315,6 @@
 
   and pattern pos p =
        failwith "Student! This is your job!"
->>>>>>> 98e69781
 
   and identifier (S.Id x) = T.Id x
 
